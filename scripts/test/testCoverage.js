--- conflicted
+++ resolved
@@ -5,18 +5,12 @@
 
 // run tests
 async function runTests() {
-<<<<<<< HEAD
   const context = process.env.TESTING_CONTEXT;
 
   await deployMockExternal.test(context);
   await deploy.test(context);
   await test.test(context);
-
-=======
-  await deployMockExternal.test('coverage')
-  await deploy.test('coverage')
-  await test.test('coverage')
->>>>>>> 9a26c743
+  
   process.exit(0)
 }
 
